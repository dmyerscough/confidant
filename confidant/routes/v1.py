--- conflicted
+++ resolved
@@ -585,18 +585,14 @@
     for service in Service.data_type_date_index.query('service'):
         services.append(service.id)
 
-<<<<<<< HEAD
     if authnz.user_is_user_type('user'):
-        log_line = "{0} fetching credential {1}".format(
+        log_line = "{0} get credential {1}".format(
             authnz.get_logged_in_user(),
             id
         )
         logging.info(log_line)
 
-    return jsonify({
-=======
     credential = {
->>>>>>> 57b4eb76
         'id': id,
         'name': cred.name,
         'credential_keys': cred.credential_keys,
